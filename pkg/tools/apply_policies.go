--- conflicted
+++ resolved
@@ -96,17 +96,9 @@
 	log.Println("Registering tool: apply_policies")
 	applyPoliciesTool := mcp.NewTool(
 		"apply_policies",
-<<<<<<< HEAD
 		mcp.WithDescription(`Apply Kyverno policies to Kubernetes resources in a cluster. If no namespace is provided, the policies will be applied to the default namespace.`),
 		mcp.WithString("policySets", mcp.Description(`Policy set key: pod-security, rbac-best-practices, kubernetes-best-practices, all (default: all).`)),
 		mcp.WithString("namespace", mcp.Description(`Namespace to apply policies to (default: default)`)),
-=======
-		mcp.WithDescription("Apply Kyverno policies to Kubernetes resources in a cluster. If no namespace is provided, the policies will be applied to the default namespace."),
-		mcp.WithString("policySets", mcp.Description("Policy set key: pod-security, rbac-best-practices, kubernetes-best-practices, all (default: all). Also accepts a git URL from remote repository \
-							     and local file paths to apply policies.")),
-		mcp.WithString("namespace", mcp.Description("Namespace to apply policies to (default: default)")),
-		mcp.WithString("gitBranch", mcp.Description("Git branch to apply policies from (default: main)")),
->>>>>>> 7f4d3a47
 	)
 
 	s.AddTool(applyPoliciesTool, func(_ context.Context, request mcp.CallToolRequest) (*mcp.CallToolResult, error) {
